#!/usr/bin/env python3
# -*- coding: utf-8 -*-
"""
<<<<<<< HEAD
TRAIT tracker GUI 
=======
TRAIT tracker GUI
>>>>>>> 254a87e9

"""

import matplotlib
matplotlib.use('TkAgg') # This is a fix to use the GUI on Mac

import sys
from trait2d.detectors import Detectors
from trait2d.movie_processor import background_substraction
from trait2d.tracker import Tracker

import skimage
from skimage import io
import matplotlib.pyplot as plt

import numpy as np
import cv2
import tkinter as tk
from tkinter import filedialog
import csv

# for plotting
from matplotlib.backends.backend_tkagg import FigureCanvasTkAgg, NavigationToolbar2Tk

# default Matplotlib key bindings
from matplotlib.backend_bases import key_press_handler
from matplotlib.figure import Figure
import imageio

import warnings
warnings.filterwarnings("ignore", category=RuntimeWarning) 

class MainVisual(tk.Frame):
    '''
<<<<<<< HEAD
    GUI for TRAIT tracker
=======
    GUI for TRAIT tracker class
>>>>>>> 254a87e9
    '''

    def __init__(self, master):

        #define the window
        tk.Frame.__init__(self, master)
        self.master = master
        master.title("TRAIT tracker")
        master.configure(background='white')
        
        # get the monitor size
        self.dpi=100
        self.monitor_width=master.winfo_screenwidth()
        self.monitor_height = master.winfo_screenheight()
        self.button_size=int(self.monitor_width/25)
        self.figsize_value=(int(self.monitor_height/3/self.dpi), int(self.monitor_height/3/self.dpi)) # parameters for the figure
        self.scale_length=int(self.monitor_height/3)
        
        master.protocol('WM_DELETE_WINDOW', self.close_app)

        # # # parameters # # #
        #general
        self.movie_file=" " # path to the movie file
        self.movie=np.ones((1,400,400))*0.8 # matrix with data
        self.movie_processed=np.ones((1, 400,400))*0.8 # matrix with processed data
        self.movie_length=0 # length of the original movie
        self.frame_pos=0 # frame location
        
        
        self.img_resolution=1 # nm/pix
        self.frame_rate=1 # sec/frame

        
        
        # detection and tracking parameters
        self.maximum_diameter=10 # size of the field for gaussian fitting
        self.sigma=6. # defines gaussian in spot-enhancing filter
        self.threshold=4. # defines threshold in spot-enhancing filter
        self.min_peak=0.2 # defines parameter for local maxima [0,1]

        self.max_dist=15 # number of pixels between two possible connections
        self.frame_gap=15 # maximum number of possible consequently skipped frames in a track
        self.spot_switch=0 # spot type: 0 - dark spot, 1 - light spot
        
        self.min_track_length=100 # track with length less than the value will be removed

        # list of colors for trajectory plots
        self.color_list=[(200, 0, 0), (200, 0, 127), (0, 0, 255), (200, 155, 0),
                    (0, 255, 59), (255, 10, 120), (255, 127, 255),
                    (127, 0, 255), (0, 255, 0), (177, 0, 20),
                    (12, 200, 0), (0, 114, 255), (255, 20, 0),
                    (0, 255, 255), (255, 100, 100), (255, 127, 255),
                    (127, 0, 255), (127, 0, 127)]

        self.tracks_data=[] # data of the tracks prepared for the csv file
        
     # # # # # # menu to choose files and set tracker parameters # # # # # #

        # button to select movie
        self.button1 = tk.Button(text="       Select movie file       ", command=self.select_movie, width=int(self.button_size/3), bg='gray')
        self.button1.grid(row=0, column=1, columnspan=3, pady=5)

        # show selected movie name
        self.lbl1 = tk.Label(master=root, text="Selected file: "+self.movie_file, bg='white')
        self.lbl1.grid(row=1, column=1, columnspan=3, pady=5)

        # button for preprocessing step
        self.button2 = tk.Button(text="    Run pre-processing step    ", command=self.processing, width=int(self.button_size/3), bg='gray')
        self.button2.grid(row=2, column=1, columnspan=3, pady=5)

        # setting tracker parameters

        lbl1 = tk.Label(master=root, text="PARAMETERS: ", width=int(self.button_size/2), bg='white')
        lbl1.grid(row=3, column=1, columnspan=3, pady=5)


        lbl3 = tk.Label(master=root, text="SEF: sigma", width=int(self.button_size/2), bg='white')
        lbl3.grid(row=4, column=1)
        v = tk.StringVar(root, value=str(self.sigma))
        self.param2_sigma = tk.Entry(root, width=int(self.button_size/4), text=v)
        self.param2_sigma.grid(row=4, column=2)

        lbl4 = tk.Label(master=root, text="SEF: threshold [0.01,10]", width=int(self.button_size/2), bg='white')
        lbl4.grid(row=5, column=1)
        v = tk.StringVar(root, value=str(self.threshold))
        self.param3_threshold = tk.Entry(root, width=int(self.button_size/4), text=v)
        self.param3_threshold.grid(row=5, column=2)

        lbl5 = tk.Label(master=root, text="SEF: min peak value [0,1]", width=int(self.button_size/2), bg='white')
        lbl5.grid(row=6, column=1)
        v = tk.StringVar(root, value=str(self.min_peak))
        self.param4_peak = tk.Entry(root, width=int(self.button_size/4), text=v)
        self.param4_peak.grid(row=6, column=2)

        lbl2 = tk.Label(master=root, text="  Patch size (even number), px", width=int(self.button_size/2), bg='white')
        lbl2.grid(row=7, column=1)
        v = tk.StringVar(root, value=str(self.maximum_diameter))
        self.param1_diameter = tk.Entry(root, width=int(self.button_size/4), text=v)
        self.param1_diameter.grid(row=7, column=2)


        lbl6 = tk.Label(master=root, text="Linking: max distance, px", width=int(self.button_size/2), bg='white')
        lbl6.grid(row=8, column=1)
        v = tk.StringVar(root, value=str(self.max_dist))
        self.param5_distance = tk.Entry(root, width=int(self.button_size/4), text=v)
        self.param5_distance.grid(row=8, column=2)

        lbl6 = tk.Label(master=root, text="Linking: frame gap, frame", width=int(self.button_size/2), bg='white')
        lbl6.grid(row=9, column=1)
        v = tk.StringVar(root, value=str(self.frame_gap))
        self.param6_framegap = tk.Entry(root, width=int(self.button_size/4), text=v)
        self.param6_framegap.grid(row=9, column=2)

        lbl7 = tk.Label(master=root, text="Minimum track length, frames", width=int(self.button_size/2), bg='white')
        lbl7.grid(row=10, column=1)
        v = tk.StringVar(root, value=str(self.min_track_length))
        self.param7_framegap = tk.Entry(root, width=int(self.button_size/4), text=v)
        self.param7_framegap.grid(row=10, column=2)
        
        
        # resolution in time and space                
        res_lb = tk.Label(master=root, text=" Resolution (\u03BCm per pix) : ", width=int(self.button_size/2), bg='white')
        res_lb.grid(row=11, column=1)
        v = tk.StringVar(root, value=str(self.img_resolution))
        self.res_parameter = tk.Entry(root, width=int(self.button_size/4), text=v)
        self.res_parameter.grid(row=11, column=2)
            
        lbl3 = tk.Label(master=root, text="Frame rate (sec per frame) : ", width=int(self.button_size/2), bg='white')
        lbl3.grid(row=12, column=1)
        v = tk.StringVar(root, value=str(self.frame_rate))
        self.frame_parameter = tk.Entry(root, width=int(self.button_size/4), text=v)
        self.frame_parameter.grid(row=12, column=2)  



        # type of spots (dark or light)
        var = tk.IntVar() # the switch variable

        # variable update
        def update_monitor_switch():
            self.spot_switch=var.get()

        # spot type switch: # 0 - dark spot, 1 - light spot
        self.R1 = tk.Radiobutton(root, text=" Dark spot ", variable=var, value=0, bg='white', command =update_monitor_switch)
        self.R1.grid(row=13, column=1, pady=5)

        self.R2 = tk.Radiobutton(root, text=" Light spot ", variable=var, value=1, bg='white',command = update_monitor_switch ) #  command=sel)
        self.R2.grid(row=13, column=2, pady=5)
        

        #preview button
        self.button2 = tk.Button(text="    Preview    ", command=self.preview, width=int(self.button_size/3), bg='gray') #, height=30)
        self.button2.grid(row=14, column=1, columnspan=1,pady=5, padx=5)

        # button to run the tracker and save image sequence with plotted trakectories (for visualisation)
        self.button2 = tk.Button(text="    Run tracking    ", command=self.tracking, width=int(self.button_size/3), bg='gray')
        self.button2.grid(row=14, column=2, columnspan=1, pady=5, padx=5)

        # button to save csv file
        self.button2 = tk.Button(text="    Save data    ", command=self.save_data, width=int(self.button_size/3), bg='gray')
        self.button2.grid(row=15, column=2, columnspan=1, pady=5, padx=5)


        # show dark screen until movie is selected
        self.fig, self.ax = plt.subplots(1,1,figsize=self.figsize_value)
        plt.axis('off')
        self.fig.subplots_adjust(left=0, bottom=0, right=1, top=1, wspace=0, hspace=0)
        
        self.show_frame()

        def show_values(v):
            self.frame_pos=int(v)
            self.show_frame() 
          
        self.scale_movie = tk.Scale(root, from_=0, to=self.movie_processed.shape[0]-1, tickinterval=int(self.movie_processed.shape[0]/5), length=self.scale_length, width=10, orient="horizontal", command=show_values)
        self.scale_movie.set(self.frame_pos)        
        self.scale_movie.grid(row=21, column=1, columnspan=3, pady=5, padx=5) 
        


    def show_frame(self , centers=[]):
        '''
        show current frame 
        '''
        
        self.ax.clear() # clean the plot 
        self.ax.imshow(self.movie_processed[self.frame_pos,:,:], cmap="gray")
        self.ax.axis('off')
        for point in centers:
            self.ax.plot(point[1], point[0],  "*r")
        
        # DrawingArea
        self.canvas = FigureCanvasTkAgg(self.fig, master=root)
        self.canvas.get_tk_widget().grid(row=20, column=1, columnspan=3,pady=5)
        self.canvas.draw()
        
        
    def save_data(self):
        '''
        save csv file
        '''
        
        # select file location and name
        save_file = tk.filedialog.asksaveasfilename()
        if not(save_file.endswith(".csv")):
                save_file += ".csv"

        with open(save_file, 'w') as csvFile:
            writer = csv.writer(csvFile)
            writer.writerows(self.tracks_data)

        csvFile.close()
         
        print("csv file has been saved to ", save_file)

    def read_parameters(self):
        '''
        read parameters from the GUI
        '''
        if self.param1_diameter.get()!='':
            self.maximum_diameter=int(self.param1_diameter.get())

        if self.param2_sigma.get()!='':
            self.sigma=float(self.param2_sigma.get())

        if self.param3_threshold.get()!='':
            self.threshold=float(self.param3_threshold.get())

        if self.param4_peak.get()!='':
            self.min_peak=float(self.param4_peak.get())

        if self.param5_distance.get()!='':
            self.max_dist=float(self.param5_distance.get())

        if self.param6_framegap.get()!='':
            self.frame_gap=float(self.param6_framegap.get())
            
        if self.param6_framegap.get()!='':
            self.min_track_length=float(self.param7_framegap.get())
                    
            
        if self.res_parameter.get()!='':
            self.img_resolution=float(self.res_parameter.get())
        
        if self.frame_parameter.get()!='':
            self.frame_rate=float(self.frame_parameter.get())

    def processing(self):
        '''
        preprocessing step - connected to a button
        '''
        self.movie_processed = background_substraction(self.movie.copy())

        # show the frame in the monitor
        self.show_frame()

    def preview(self):
        '''
        show random frame with detection on the monitor - connected to a button
        '''
        
        #read parameters
        self.read_parameters()

        # select movie frame
        image = self.movie_processed[self.frame_pos,:,:]

        # invert image in case you are looking at the dark spot
        if self.spot_switch==0:
            image_for_process=skimage.util.invert(image)
        else:
            image_for_process=image

        # set detector
        detect_particle=Detectors()

        #MSSEF settings
        detect_particle.c=self.threshold  # coef for the thresholding
        detect_particle.sigma=self.sigma # max sigma for LOG
        detect_particle.expected_size=self.maximum_diameter # field for gaussian fitting

        #thresholding settings
        detect_particle.min_distance=5 # minimum distance between two max after MSSEF
        detect_particle.threshold_rel=self.min_peak # min peak value in relation to the image

        #run detector
        centers=detect_particle.detect(image_for_process)

        #plot the result
        self.show_frame(centers)


    def select_movie(self):
        '''
        select movie for processing - connected to a button
        '''

        filename = tk.filedialog.askopenfilename()
        root.update()
        self.movie_file=filename

        # read the file
        self.movie=skimage.io.imread(self.movie_file)
        self.movie_length=self.movie.shape[0]
        try:
            self.lbl1.destroy()
        except:
            pass
        self.lbl1 = tk.Label(master=root, text="movie file: "+self.movie_file.split("/")[-1], bg='white')
        self.lbl1.grid(row=1, column=1, columnspan=3, pady=5, padx=5)

        
        # copy proccessed
        self.movie_processed=self.movie.copy()
        
        # show first frame in the monitor
        self.show_frame()
        
        
        def show_values(v):
            self.frame_pos=int(v)
            self.show_frame() 
          
        self.scale_movie = tk.Scale(root, from_=0, to=self.movie_processed.shape[0]-1, tickinterval=int(self.movie_processed.shape[0]/5), length=self.scale_length, width=10, orient="horizontal", command=show_values)
        self.scale_movie.set(self.frame_pos)        
        self.scale_movie.grid(row=21, column=1, columnspan=3, pady=5, padx=5) 

    def tracking(self):
        '''
        detection and linking from the selected movie - connected to a button
        '''
        print("tracker is running ...")
        
        #read parameters
        self.read_parameters()
        

        def track_to_frame(data):

            # change data arrangment from tracks to frames

            track_data_framed={}
            track_data_framed.update({'frames':[]})

            for n_frame in range(0, self.movie_processed.shape[0]):


                frame_dict={}
                frame_dict.update({'frame': n_frame})
                frame_dict.update({'tracks': []})

                #rearrange the data
                for track in data:
                    p=data.get(track)
                    if n_frame in p['frames']: # if the frame is in the track
                        frame_index=p['frames'].index(n_frame) # find position in the track

                        new_trace=p['trace'][0:frame_index+1] # copy all the traces before the frame
                        frame_dict['tracks'].append({'trackID': p['trackID'], 'trace': new_trace}) # add to the list


                track_data_framed['frames'].append(frame_dict) # add the dictionary
                
            return track_data_framed


        def save_movie(tracks, save_file):
            '''
            save movie with tracks
            '''

            track_data_framed=track_to_frame(tracks)

            final_img_set = np.zeros((self.movie_processed.shape[0], self.movie_processed.shape[1], self.movie_processed.shape[2], 3))

            for frameN in range(0, self.movie_processed.shape[0]):

                plot_info=track_data_framed['frames'][frameN]['tracks']
                frame_img=self.movie_processed[frameN,:,:]
                # Make a colour image frame
                orig_frame = np.zeros((self.movie_processed.shape[1], self.movie_processed.shape[2], 3))

                orig_frame [:,:,0] = frame_img/np.max(frame_img)*256
                orig_frame [:,:,1] = frame_img/np.max(frame_img)*256
                orig_frame [:,:,2] = frame_img/np.max(frame_img)*256

                for p in plot_info:
                    trace=p['trace']
                    trackID=p['trackID']

                    clr = trackID % len(self.color_list)
                    if (len(trace) > 1):
                        for j in range(len(trace)-1):
                            # Draw trace line
                            point1=trace[j]
                            point2=trace[j+1]
                            x1 = int(point1[1])
                            y1 = int(point1[0])
                            x2 = int(point2[1])
                            y2 = int(point2[0])
                            cv2.line(orig_frame, (int(x1), int(y1)), (int(x2), int(y2)),
                                     self.color_list[clr], 2)

                # Display the resulting tracking frame
                cv2.imshow('Tracking', orig_frame)

                ################### to save #################
                final_img_set[frameN,:,:,:]=orig_frame


                    # save results

            final_img_set=final_img_set/np.max(final_img_set)*255
            final_img_set=final_img_set.astype('uint8')
            # skimage.io.imsave(save_file, final_img_set)
            if not(save_file.endswith(".tif") or save_file.endswith(".tiff")):
                save_file += ".tif"
            imageio.volwrite(save_file, final_img_set)
            cv2.destroyAllWindows()



        # detector settings
        detect_particle=Detectors()
        
        #MSSEF settings
        detect_particle.c=self.threshold # coef for thresholding
        detect_particle.sigma=self.sigma # max sigma for LOG

        #other settings
        detect_particle.min_distance=5 # minimum distance between two max after MSSEF
        detect_particle.threshold_rel=self.min_peak # min peak value in relation to the image
        detect_particle.expected_size=self.maximum_diameter # expected particle size


        tracker = Tracker(self.max_dist, self.frame_gap,  0)


        # frame to frame detection and linking loop
        for frameN in range(0, self.movie_processed.shape[0]):
            print('frame', frameN)
            
            #detection
            frame_img=self.movie_processed[frameN,:,:]
            if self.spot_switch==0:
                frame_img=skimage.util.invert(frame_img)

            centers=detect_particle.detect(frame_img)

            #tracking
            tracker.update(centers,  frameN)

        #add remaining tracks
        for trackN in range(0, len(tracker.tracks)):
            tracker.completeTracks.append(tracker.tracks[trackN])


        # rearrange the data for saving
         
        self.tracks_data=[]
        self.tracks_data.append(['X', 'Y', 'TrackID',
                                 't'])

        data_tracks={}
        trackID=0
        for trackN in range(0, len(tracker.completeTracks)):
            #save trajectories 
            
            #if track is long enough:
            if len(tracker.completeTracks[trackN].trace)>=self.min_track_length:
                trackID+=1
              
                # check the track for missing detections
                frames=tracker.completeTracks[trackN].trace_frame
                trace=tracker.completeTracks[trackN].trace
                pos=0
                new_frames=[]
                new_trace=[]
                for frame_pos in range(frames[0], frames[-1]+1):
                    frame=frames[pos]
                    
                    if frame_pos==frame:
                        new_frames.append(frame_pos)
                        new_trace.append(trace[pos])
                        pos=pos+1
                        
                    else:
                        new_frames.append(frame_pos)
                        frame_img=self.movie_processed[frame_pos,:,:]
                        
                        # find  particle location
                        
                        point=trace[pos] # previous frame
                        
                        # define ROI 
                        data=np.zeros((detect_particle.expected_size,detect_particle.expected_size))
            
                        #start point
                        start_x=int(point[0]-detect_particle.expected_size/2)
                        start_y=int(point[1]-detect_particle.expected_size/2)
                        
                        #end point
                        end_x=int(point[0]+detect_particle.expected_size/2)
                        end_y=int(point[1]+detect_particle.expected_size/2)
                        
                        x_0=0
                        x_1=detect_particle.expected_size
                        y_0=0
                        y_1=detect_particle.expected_size
                        
                        # define ROI coordinates
                        
                        if start_x<0:
                            start_x=0
                            x_0=int(detect_particle.expected_size/2-point[0])
                            
                        if start_y<0:
                            start_y=0
                            y_0=int(detect_particle.expected_size/2-point[1]) 
                            
                        if end_x>frame_img.shape[0]:
                            end_x=frame_img.shape[0]
                            x_1=int(frame_img.shape[0]-point[0]+detect_particle.expected_size/2)
            
                        if end_y>frame_img.shape[1]:
                            end_y=frame_img.shape[1]
                            y_1=int(frame_img.shape[1]-point[1]+detect_particle.expected_size/2)
                        
                        
                        data[x_0:x_1,y_0:y_1]=frame_img[start_x:end_x, start_y:end_y]
                        
                        # subpixel localisatopm
                        x,y=detect_particle.radialsym_centre(data)
                        
                        # check that the centre is inside of the spot            
                        if y<detect_particle.expected_size and x<detect_particle.expected_size and y>=0 and x>=0:               
                            new_trace.append([x+int(point[0]-detect_particle.expected_size/2),y+int(point[1]-detect_particle.expected_size/2)])
   
                        else: # if not use the previous point
                            new_trace.append(trace[pos])                
                
                
                for pos in range(0, len(new_trace)):
                    point=new_trace[pos]
                    frame=new_frames[pos]
                    self.tracks_data.append([ point[1]*self.img_resolution, point[0]*self.img_resolution, trackID, frame*self.frame_rate])

                #save for plotting tracks
                data_tracks.update({tracker.completeTracks[trackN].track_id:{
                        'trackID':trackID,
                        'trace': new_trace,
                        'frames': new_frames,
                        'skipped_frames': 0
                        }})

        save_file = tk.filedialog.asksaveasfilename(title="save the movie with trajectories")
        if save_file:
            save_movie(data_tracks, save_file)


    def close_app(self):
        '''
        quit all the proccesses while closing the GUI
        '''
        self.quit()


def main():
    global root
    root = tk.Tk()
    MainVisual(root)
    root.mainloop()

if __name__ == "__main__":
    main()<|MERGE_RESOLUTION|>--- conflicted
+++ resolved
@@ -1,11 +1,7 @@
 #!/usr/bin/env python3
 # -*- coding: utf-8 -*-
 """
-<<<<<<< HEAD
-TRAIT tracker GUI 
-=======
 TRAIT tracker GUI
->>>>>>> 254a87e9
 
 """
 
@@ -40,11 +36,7 @@
 
 class MainVisual(tk.Frame):
     '''
-<<<<<<< HEAD
     GUI for TRAIT tracker
-=======
-    GUI for TRAIT tracker class
->>>>>>> 254a87e9
     '''
 
     def __init__(self, master):

--- conflicted
+++ resolved
@@ -56,26 +56,15 @@
         self.sigma=2. # defines gaussian in spot-enhancing filter
         self.threshold=4. # defines threshold in spot-enhancing filter
         self.min_peak=0.2 # defines parameters for local maxima [0,1]
-<<<<<<< HEAD
-
-        self.max_dist=10 # number of pixels between two possible connections
-        self.frame_gap=5 # maximum number of possible consequently skipped frames in a track
-=======
-        
+
         self.max_dist=15 # number of pixels between two possible connections
         self.frame_gap=15 # maximum number of possible consequently skipped frames in a track
->>>>>>> 3140c84e
         self.spot_switch=0 # spot type: 0 - dark spot, 1 - light spot
 
         # list of colors for trajectories plots
         self.color_list=[(200, 0, 0), (200, 0, 127), (0, 0, 255), (200, 155, 0),
-<<<<<<< HEAD
-                    (100, 255, 5), (255, 10, 120), (255, 127, 255),
+                    (0, 255, 59), (255, 10, 120), (255, 127, 255),
                     (127, 0, 255), (0, 255, 0), (177, 0, 20),
-=======
-                    (0, 255, 59), (255, 10, 120), (255, 127, 255),
-                    (127, 0, 255), (0, 255, 0), (177, 0, 20), 
->>>>>>> 3140c84e
                     (12, 200, 0), (0, 114, 255), (255, 20, 0),
                     (0, 255, 255), (255, 100, 100), (255, 127, 255),
                     (127, 0, 255), (127, 0, 127)]
@@ -99,50 +88,29 @@
         lbl1 = tk.Label(master=root, text="PARAMETERS: ", width=30, bg='white')
         lbl1.grid(row=3, column=1, columnspan=3, pady=5)
 
-<<<<<<< HEAD
-        lbl2 = tk.Label(master=root, text="maximum diameter(even number), px", width=35, bg='white')
-        lbl2.grid(row=4, column=1)
-        self.param1_diameter = tk.Entry(root, width=10)
-        self.param1_diameter.grid(row=4, column=2)
-
-        lbl3 = tk.Label(master=root, text="sigma", width=35, bg='white')
-        lbl3.grid(row=5, column=1)
-        self.param2_sigma = tk.Entry(root, width=10)
-        self.param2_sigma.grid(row=5, column=2)
-
-        lbl4 = tk.Label(master=root, text="threshold [0.01,10]", width=35, bg='white')
-        lbl4.grid(row=6, column=1)
-=======
-        
+
         lbl3 = tk.Label(master=root, text="SEF: sigma", width=35, bg='white')
         lbl3.grid(row=4, column=1)
         self.param2_sigma = tk.Entry(root, width=10)
         self.param2_sigma.grid(row=4, column=2)
-        
+
         lbl4 = tk.Label(master=root, text="SEF: threshold [0.01,10]", width=35, bg='white')
         lbl4.grid(row=5, column=1)
->>>>>>> 3140c84e
         self.param3_threshold = tk.Entry(root, width=10)
         self.param3_threshold.grid(row=5, column=2)
 
         lbl5 = tk.Label(master=root, text="SEF: min peak value [0,1]", width=30, bg='white')
         lbl5.grid(row=6, column=1)
         self.param4_peak = tk.Entry(root, width=10)
-<<<<<<< HEAD
-        self.param4_peak.grid(row=7, column=2)
-
-        lbl6 = tk.Label(master=root, text="maximum distance, px", width=30, bg='white')
-=======
-        self.param4_peak.grid(row=6, column=2)        
-        
+        self.param4_peak.grid(row=6, column=2)
+
         lbl2 = tk.Label(master=root, text="GF: patch size (even number), px", width=35, bg='white')
         lbl2.grid(row=7, column=1)
         self.param1_diameter = tk.Entry(root, width=10)
         self.param1_diameter.grid(row=7, column=2)
 
-        
+
         lbl6 = tk.Label(master=root, text="Linking: max distance, px", width=30, bg='white')
->>>>>>> 3140c84e
         lbl6.grid(row=8, column=1)
         self.param5_distance = tk.Entry(root, width=10)
         self.param5_distance.grid(row=8, column=2)
@@ -150,24 +118,9 @@
         lbl6 = tk.Label(master=root, text="Linking: frame gap, frame", width=30, bg='white')
         lbl6.grid(row=9, column=1)
         self.param6_framegap = tk.Entry(root, width=10)
-<<<<<<< HEAD
         self.param6_framegap.grid(row=9, column=2)
 
-        #preview button
-        self.button2 = tk.Button(text="    preview    ", command=self.preview, width=20) #, height=30)
-        self.button2.grid(row=10, column=1, columnspan=1,pady=5)
-
-        # button to run the tracker and save results
-        self.button2 = tk.Button(text="    Run tracking algorithm    ", command=self.tracking, width=20)
-        self.button2.grid(row=10, column=2, columnspan=1, pady=5)
-
-
         # type of spots (dark or light)
-=======
-        self.param6_framegap.grid(row=9, column=2)    
-        
-        # type of spots (dark or light)   
->>>>>>> 3140c84e
         var = tk.IntVar() # the switch variable
 
         # variable update
@@ -176,26 +129,21 @@
 
         # spot type switch: # 0 - dark spot, 1 - light spot
         self.R1 = tk.Radiobutton(root, text=" dark spot ", variable=var, value=0, bg='white', command =update_monitor_switch )
-<<<<<<< HEAD
-        self.R1.grid(row=11, column=1)
-
-=======
-        self.R1.grid(row=10, column=1, pady=5)  
-        
->>>>>>> 3140c84e
+        self.R1.grid(row=10, column=1, pady=5)
+
         self.R2 = tk.Radiobutton(root, text=" light spot ", variable=var, value=1, bg='white',command = update_monitor_switch ) #  command=sel)
         self.R2.grid(row=10, column=2, pady=5)
-        
+
 
         #preview button
         self.button2 = tk.Button(text="    preview    ", command=self.preview, width=20) #, height=30)
-        self.button2.grid(row=11, column=1, columnspan=1,pady=5)         
-        
+        self.button2.grid(row=11, column=1, columnspan=1,pady=5)
+
         # button to run the tracker and save results
         self.button2 = tk.Button(text="    Run tracking algorithm    ", command=self.tracking, width=20)
-        self.button2.grid(row=11, column=2, columnspan=1, pady=5) 
-    
-    
+        self.button2.grid(row=11, column=2, columnspan=1, pady=5)
+
+
 
 
 
@@ -248,13 +196,7 @@
 
     def processing(self):
         # preprocessing step
-<<<<<<< HEAD
-        self.movie_processed = background_substraction(self.movie)
-=======
-        self.movie_processed=self.movie.copy()
-
-        print("processing data")
->>>>>>> 3140c84e
+        self.movie_processed = background_substraction(self.movie.copy())
 
     def preview(self):
         # show random frame with detection on the monitor
@@ -263,15 +205,9 @@
         self.read_parameters()
 
         # select movie frame
-<<<<<<< HEAD
-        pos=random.randrange(0, self.movie.shape[0]-1)
-        self.image = self.movie[pos,:,:]
-
-=======
         pos=random.randrange(0, self.movie_processed.shape[0]-1)
         self.image = self.movie_processed[pos,:,:]
-        
->>>>>>> 3140c84e
+
         # invert image in case you are looking at the dark spot
         if self.spot_switch==0:
             image_for_process=skimage.util.invert(self.image)
@@ -333,12 +269,9 @@
         canvas = FigureCanvasTkAgg(fig, master=root)
         canvas.draw()
         canvas.get_tk_widget().grid(row=15, column=1, columnspan=3, pady=5)
-<<<<<<< HEAD
-=======
-        
-        # copy proccessed 
+
+        # copy proccessed
         self.movie_processed=self.movie.copy()
->>>>>>> 3140c84e
 
     def tracking(self):
         # detection and linking from the selected movie - connect to the button
@@ -352,17 +285,10 @@
 
             track_data_framed={}
             track_data_framed.update({'frames':[]})
-<<<<<<< HEAD
-
-            for n_frame in range(0, self.movie.shape[0]):
-
-
-=======
-            
+
             for n_frame in range(0, self.movie_processed.shape[0]):
-                
-                
->>>>>>> 3140c84e
+
+
                 frame_dict={}
                 frame_dict.update({'frame': n_frame})
                 frame_dict.update({'tracks': []})
@@ -384,29 +310,16 @@
         def save_movie(tracks, save_file):
 
             track_data_framed=track_to_frame(tracks)
-<<<<<<< HEAD
-
-            final_img_set = np.zeros((self.movie.shape[0], self.movie.shape[1], self.movie.shape[2], 3))
-
-            for frameN in range(0, self.movie.shape[0]):
-
-=======
-            
+
             final_img_set = np.zeros((self.movie_processed.shape[0], self.movie_processed.shape[1], self.movie_processed.shape[2], 3))
-            
+
             for frameN in range(0, self.movie_processed.shape[0]):
-              
->>>>>>> 3140c84e
+
                 plot_info=track_data_framed['frames'][frameN]['tracks']
                 frame_img=self.movie_processed[frameN,:,:]
                 # Make a colour image frame
-<<<<<<< HEAD
-                orig_frame = np.zeros((self.movie.shape[1], self.movie.shape[2], 3))
-
-=======
                 orig_frame = np.zeros((self.movie_processed.shape[1], self.movie_processed.shape[2], 3))
-        
->>>>>>> 3140c84e
+
                 orig_frame [:,:,0] = frame_img/np.max(frame_img)*256
                 orig_frame [:,:,1] = frame_img/np.max(frame_img)*256
                 orig_frame [:,:,2] = frame_img/np.max(frame_img)*256
@@ -458,15 +371,9 @@
         detect_particle.expected_size=self.maximum_diameter
 
         # tracker settings
-<<<<<<< HEAD
-        duration_shreshold=50 # minimum  track length
-
-        tracker = Tracker(self.max_dist, self.frame_gap, self.movie.shape[0], 0)
-=======
         duration_shreshold=0 # minimum  track length
-        
+
         tracker = Tracker(self.max_dist, self.frame_gap, self.movie_processed.shape[0], 0)
->>>>>>> 3140c84e
 
 
         # tracking itself

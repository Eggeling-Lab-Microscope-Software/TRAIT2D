#!/usr/bin/env python3
# -*- coding: utf-8 -*-

import numpy as np
import tqdm
import warnings
import logging
import csv
from scipy import optimize
from scipy import interpolate
import matplotlib.pyplot as plt

import itertools
import os
from concurrent.futures import ProcessPoolExecutor


class ListOfTracks:
    """Create an object that can hold multiple tracks and analyze them in bulk.

<<<<<<< HEAD
=======
def normalize(track):
    x = np.array(track["x"])
    y = np.array(track["y"])
    t = np.array(track["t"])

    # Getting the span of the diffusion.
    xmin = x.min(); xmax = x.max()
    ymin = y.min(); ymax = y.max()
    tmin = t.min(); tmax = t.max()

    # Normalizing the coordinates
    xy_min = min([xmin, ymin])
    xy_max = min([xmax, ymax])
    x = (x - xy_min) / (xy_max - xy_min)
    y = (y - xy_min) / (xy_max - xy_min)
    t = (t - tmin) / (tmax - tmin)

    # Update the track
    track["x"] = list(x)
    track["y"] = list(y)
    track["t"] = list(t)
    track["xy_min"] = xy_min
    track["xy_max"] = xy_max
    track["tmin"] = tmin
    track["tmax"] = tmax


    # # Smallest time interval
    # dt = np.abs(np.diff(t)).min()
    #
    # # Smallest x and y distances
    # dx = np.abs(np.diff(x)).min()
    # dy = np.abs(np.diff(y)).min()
    # dxy = min([dx, dy])
    #
    # track["dt"] = dt
    # track["dxy"] = dxy
    #
    # # Normalize the track
    # track["x"] = list(np.array(x) / dx)
    # track["y"] = list(np.array(y) / dy)
    # track["t"] = list(np.array(t) / dt)


    return track

def SD(x, y, j):
    """Squared displacement calculation for single time point
    Parameters
    ----------
    x: list or ndarray
        X coordinates of a 2D track
    y: list or ndarray
        Y coordinates of a 2D track
    j: int
        Index of timepoint in 2D track

    Returns
    -------
    SD: ndarray
        Squared displacements at timepoint j sorted
        from smallest to largest value
    """

    length_array = len(x) # Length of the track

    pos_x = np.array(x)
    pos_y = np.array(y)

    idx_0 = np.arange(0, length_array-j-1, 1)
    idx_t = idx_0 + j

    SD = (pos_x[idx_t] - pos_x[idx_0])**2 + (pos_y[idx_t] - pos_y[idx_0])**2

    SD.sort()

    return SD


def MSD(x, y, N: int=None):
    """Mean squared displacement calculation
>>>>>>> 8d1ef96d
    Parameters
    ----------
    tracks : list
        A Python list containing the tracks.
    """

    def __init__(self, tracks: list = None):
        self.__tracks = tracks

    def __repr__(self):
        return ("<%s instance at %s>\n"
                "Number of tracks: %s\n") % (self.__class__.__name__,
                                             id(self),
                                             len(self.__tracks))

    def get_tracks(self):
        """Return a Python list that contains the tracks.

        Returns
        -------
        tracks : list
            List of tracks.
        """
        return self.__tracks

    def get_track(self, idx):
        """Return a single track at the specified index.

        Parameters
        ----------
        idx : int
            Index of track.
        """
        return self.__tracks[idx]

    def load_trajectories(self, filename: str):
        # TODO
        pass

    def plot_trajectories(self, cmap="plasma"):
        from matplotlib.collections import LineCollection
        from matplotlib.ticker import FuncFormatter
        from matplotlib.cm import get_cmap
        cmap = get_cmap(cmap)
        plt.figure()
        ax = plt.gca()
        xmin = 0
        xmax = 0
        ymin = 0
        ymax = 0
        for track in self.__tracks:
            segs = []
            colors = []
            x = track.get_x()
            y = track.get_y()
            t = track.get_t()
            x -= x[0]
            y -= y[0]
            for i in range(1, t.size):
                segs.append([(x[i-1], y[i-1]),
                             (x[i], y[i])])
                colors.append(
                    cmap(t[i] / (t.max() - t.min())))
            lc = LineCollection(segs, colors=colors)
            ax.add_collection(lc)
            xmin = min(xmin, x.min())
            xmax = max(xmax, x.max())
            ymin = min(ymin, y.min())
            ymax = max(ymax, y.max())
        ax.set_title("Plot of {} trajectories".format(len(self.__tracks)))
        xspan = xmax - xmin
        yspan = ymax - ymin
        ax.set_xlim(xmin - 0.1 * xspan, xmax + 0.1 * xspan)
        ax.set_ylim(ymin - 0.1 * yspan, ymax + 0.1 * yspan)
        ax.axhline(0, linewidth=0.5, color='black', zorder=-1)
        ax.axvline(0, linewidth=0.5, color='black', zorder=-1)
        ax.set_aspect('equal', 'datalim')
        ax.xaxis.set_major_formatter(
            FuncFormatter(lambda x, pos: "%d" % int(x * 1e9)))
        ax.yaxis.set_major_formatter(
            FuncFormatter(lambda x, pos: "%d" % int(x * 1e9)))
        ax.set_xlabel("x (nm)")
        ax.set_ylabel("y (nm)")
        plt.show()

    def msd_analysis(self, **kwargs):
        """Analyze all tracks using MSD analysis.

        Parameters
        ----------
        **kwargs
            Keyword arguments to be used by msd_analysis for each track.
        """
        for track in self.__tracks:
            track.msd_analysis(**kwargs)

    def adc_analysis(self, **kwargs):
        """Analyze all tracks using ADC analysis.

        Parameters
        ----------
        **kwargs
            Keyword arguments to be used by adc_analysis for each track.
        """
        for track in self.__tracks:
            track.adc_analysis(**kwargs)

    def sd_analysis(self, **kwargs):
        """Analyze all tracks using SD analyis.

        Parameters
        ----------
        **kwargs
            Keyword arguments to be used by sd_analysis for each track.
        """
        for track in self.__tracks:
            track.sd_analysis(**kwargs)

    def smart_averaging(self):
        """Average tracks by category, and report average track fit results and summary statistics

        Returns
        -------

        results : dict
            Relative shares of each model.
        """

        track_length = self.__tracks[0].get_x().size
        average_D_app_brownian = np.zeros(track_length - 3)
        average_D_app_confined = np.zeros(track_length - 3)
        average_D_app_hop = np.zeros(track_length - 3)

        average_MSD_brownian = np.zeros(track_length - 3)
        average_MSD_confined = np.zeros(track_length - 3)
        average_MSD_hop = np.zeros(track_length - 3)

        counter_brownian = 0
        counter_confined = 0
        counter_hop = 0

        k = 0
        for track in self.__tracks:
            k += 1
            if track.get_adc_analysis_results()["analyzed"] == False:
                raise ValueError(
                    "All tracks have to be analyzed using adc_analysis() before averaging!")
            if track.get_x().size != track_length:
                raise ValueError("Encountered track with incorrect track length! (Got {}, expected {} for track {}.)".format(
                    track.get_x().size, track_length - 3, k + 1))
            if track.get_msd().size != track_length - 3:
                raise ValueError("Encountered MSD with incorrect length! (Got {}, expected {} for track {}.)".format(
                    track.get_msd().size, track_length - 3, k + 1))
            if track.get_adc_analysis_results()["Dapp"].size != track_length - 3:
                raise ValueError("Encountered D_app with incorrect length!(Got {}, expected {} for track {}.)".format(
                    track.get_adc_analysis_results()["Dapp"].size, track_length - 3, k + 1))

        for track in self.__tracks:
            if track.get_adc_analysis_results()["model"] == "brownian":
                counter_brownian += 1
                average_D_app_brownian += track.get_adc_analysis_results()[
                    "Dapp"]
                average_MSD_brownian += track.get_msd()
            elif track.get_adc_analysis_results()["model"] == "confined":
                counter_confined += 1
                average_D_app_confined += track.get_adc_analysis_results()[
                    "Dapp"]
                average_MSD_confined += track.get_msd()
            elif track.get_adc_analysis_results()["model"] == "hop":
                counter_hop += 1
                average_D_app_hop += track.get_adc_analysis_results()["Dapp"]
                average_MSD_hop += track.get_msd()
            elif track.get_adc_analysis_results()["model"] == "unknown":
                continue
            else:
                raise ValueError(
                    'Invalid model name encountered: {}. Allowed are "brownian", "confined", "hop" and "unknown".'.format(track._model))

        if counter_brownian:
            average_D_app_brownian /= counter_brownian
            average_MSD_brownian /= counter_brownian

        if counter_confined:
            average_D_app_confined /= counter_confined
            average_MSD_confined /= counter_confined

        if counter_hop:
            average_D_app_hop /= counter_hop
            average_MSD_hop /= counter_hop

        counter_sum = counter_brownian + counter_confined + counter_hop
        if counter_sum == 0:
            raise ValueError("No tracks are categorized!")
        sector_brownian_area = counter_brownian / counter_sum
        sector_confined_area = counter_confined / counter_sum
        sector_hop_area = counter_hop / counter_sum

        # TODO: The whole fitting routine from ADC.
        # TODO: Plot results.
        # TODO: Print fit results.

        plt.semilogx(average_D_app_brownian)
        plt.semilogx(average_D_app_confined)
        plt.semilogx(average_D_app_hop)

        fig1, ax1 = plt.subplots()
        ax1.pie([sector_brownian_area, sector_confined_area, sector_hop_area], labels=["brownian", "confined", "hop"], autopct='%1.1f%%',
                shadow=True, startangle=90)
        # Equal aspect ratio ensures that pie is drawn as a circle.
        ax1.axis('equal')
        ax1.legend()

        plt.show()

        return {"sector_brownian_area": sector_brownian_area, "sector_confined_area": sector_confined_area, "sector_hop_area": sector_hop_area}


class Track:
    """Create a track that can hold trajectory and analysis information.

    Parameters
    ----------
    x: array_like
        x coordinates of trajectory.
    y: array_like
        y coordinates of trajectory.
    t: array_like
        time coordinates of trajectory.
    """

<<<<<<< HEAD
    def __init__(self, x=None, y=None, t=None):
        self.__x = np.array(x, dtype=float)
        self.__y = np.array(y, dtype=float)
        self.__t = np.array(t, dtype=float)

        self.__msd = None
        self.__msd_error = None

        self.__msd_analysis_results = {"analyzed": False, "results": None}
        self.__adc_analysis_results = {
            "analyzed": False, "model": "unknown", "Dapp": None, "results": None}
        self.__sd_analysis_results = {
            "analyzed": False, "model": "unknown", "Dapp": None, "J": None, "results": None}

    @classmethod
    def from_dict(cls, dict):
        """Create a track from a dictionary.
        Parameters
        ----------
        dict: dict
            Dictionary of the track. Has to contain the fields "x", "y" and "t".
        """
        return cls(dict["x"], dict["y"], dict["t"])

    @classmethod
    def from_file(cls, filename, format=None, unit='metres'):
        """Create a track from a file containing a single track.
        Parameters
        ----------
        filename: str
            Name of the file.
        format: str
            Either 'csv' or 'json' or 'pcl'. Only csv is implemented at the moment.
        unit: str
            Unit of track data in space. Either 'metres', 'millimetres', 'micrometres' or 'nanometres'.
        """
        unit_factor = None
        if unit == "metres":
            unit_factor = 1
        elif unit == "millimetres":
            unit_factor = 1e-3
        elif unit == "micrometres":
            unit_factor = 1e-6
        elif unit == "nanometres":
            unit_factor = 1e-9
        else:
            raise ValueError(
                "unit must be metres, millimetres, micrometres, or nanometres")
        if format == None:
            format = os.path.splitext(filename)[1].replace(".", "")
            if format == "":
                raise ValueError(
                    'You must supply a format "csv", "json" or "pcl" if the file has no extension.')

        if format != "csv" and format != "json" and format != "pcl":
            raise ValueError("Unknown format: {}".format(format))
        if format == "csv":
            with open(filename, "r") as f:
                reader = csv.DictReader(f)
                x = []
                y = []
                t = []
                for row in reader:
                    x.append(float(row["x"]) * unit_factor)
                    y.append(float(row["y"]) * unit_factor)
                    t.append(row["t"])
            return cls(x, y, t)
        elif format == "json":
            # TODO: .json-specific import
            raise NotImplementedError(
                "Import from json is not yet implemented.")
        elif format == "pcl":
            # TODO: .pcl-specific import
            raise NotImplementedError(
                "Import from pcl is not yet implemented.")

    def __repr__(self):
        return ("<%s instance at %s>\n"
                "MSD calculated: %s\n"
                "MSD analysis done: %s\n"
                "SD analysis done: %s\n"
                "ADC analysis done: %s\n") % (self.__class__.__name__,
                                              id(self),
                                              self.is_msd_calculated(),
                                              self.__msd_analysis_results["analyzed"],
                                              self.__sd_analysis_results["analyzed"],
                                              self.__adc_analysis_results["analyzed"])

    def get_msd_analysis_results(self):
        """Returns the MSD analysis results."""
        return self.__msd_analysis_results

    def get_sd_analysis_results(self):
        """Returns the SD analysis results."""
        return self.__sd_analysis_results

    def get_adc_analysis_results(self):
        """Returns the ADC analysis results."""
        return self.__adc_analysis_results

    def delete_msd_analysis_results(self):
        """Delete the MSD analysis results."""
        self.__msd_analysis_results = {"analyzed": False, "results": None}

    def delete_sd_analysis_results(self):
        """Delete the SD analyis results."""
        self.__sd_analysis_results = {
            "analyzed": False, "model": "unknown", "Dapp": None, "results": None}

    def delete_adc_analysis_results(self):
        """ Delete the ADC analysis results."""
        self.__adc_analysis_results = {
            "analyzed": False, "model": "unknown", "Dapp": None, "J": None, "results": None}

    def plot_msd_analysis_results(self, linearPlot: bool = False):
        """Plot the MSD analysis results.

        Parameters
        ----------
        linearPlot : bool
            Whether to plot x values on a linear scale instead of the default logarithmic.

        Raises
        ------
        ValueError
            Track has not been analyzed using MSD analysis yet.
        """
        if self.get_msd_analysis_results()["analyzed"] == False:
            raise ValueError(
                "Track as not been analyzed using msd_analysis yet!")

        # Definining the models used for the fit
        def model1(t, D, delta2): return 4 * D * t + 2 * delta2
        def model2(t, D, delta2, alpha): return 4 * D * t**alpha + 2 * delta2

        results = self.get_msd_analysis_results()["results"]
        N = self.__x.size
        T = np.linspace(1, N, N-3,  endpoint=True)
        n_points = results["n_points"]
        reg1 = results["model1"]["params"]
        reg2 = results["model2"]["params"]
        m1 = model1(T, *reg1)
        m2 = model2(T, *reg2)
        rel_likelihood_1 = results["model1"]["rel_likelihood"]
        rel_likelihood_2 = results["model2"]["rel_likelihood"]
        # Plot the results
        if linearPlot:
            plt.plot(T, self.__msd, label="Data")
        else:
            plt.semilogx(T, self.__msd, label="Data")
        plt.plot(T[0:n_points], m1[0:n_points],
                 label=f"Model1, Rel_Likelihood={rel_likelihood_1:.2e}")
        plt.plot(T[0:n_points], m2[0:n_points],
                 label=f"Model2, Rel_Likelihood={rel_likelihood_2:.2e}")
        plt.axvspan(T[0], T[n_points], alpha=0.5,
                    color='gray', label="Fitted data")
        plt.xlabel("Time")
        plt.ylabel("MSD")
        plt.legend()
        plt.show()

    def plot_adc_analysis_results(self):
        """Plot the ADC analysis results.

        Raises
        ------
        ValueError
            Track has not been analyzed using ADC analysis yet.
        """
        if self.get_adc_analysis_results()["analyzed"] == False:
            raise ValueError(
                "Track has not been analyzed using adc_analysis yet!")

        dt = self.__t[1] - self.__t[0]
        N = self.__t.size
        T = np.linspace(1, N, N-3,  endpoint=True) * dt

        results = self.get_adc_analysis_results()["results"]

        r_brownian = results["brownian"]["params"]
        r_confined = results["confined"]["params"]
        r_hop = results["hop"]["params"]

        rel_likelihood_brownian = results["brownian"]["rel_likelihood"]
        rel_likelihood_confined = results["confined"]["rel_likelihood"]
        rel_likelihood_hop = results["hop"]["rel_likelihood"]

        n_points = results["n_points"]
        R = results["R"]

        Dapp = self.get_adc_analysis_results()["Dapp"]
        model = self.get_adc_analysis_results()["model"]

        # Define the models to fit the Dapp
        def model_brownian(t, D, delta): return D + \
            delta**2 / (2 * t * (1 - 2*R*dt/t))
        def model_confined(t, D_micro, delta, tau): return D_micro * (tau/t) * \
            (1 - np.exp(-tau/t)) + delta ** 2 / (2 * t * (1 - 2 * R * dt / t))

        def model_hop(t, D_macro, D_micro, delta, tau): return D_macro + D_micro * \
            (tau/t) * (1 - np.exp(-tau/t)) + \
            delta ** 2 / (2 * t * (1 - 2 * R * dt / t))

        pred_brownian = model_brownian(T, *r_brownian)
        pred_confined = model_confined(T, *r_confined)
        pred_hop = model_hop(T, *r_hop)

        plt.semilogx(T, Dapp, label="Data", marker="o")
        plt.semilogx(T[0:n_points], pred_brownian[0:n_points],
                     label=f"Brownian, Rel_Likelihood={rel_likelihood_brownian:.2e}")
        plt.semilogx(T[0:n_points], pred_confined[0:n_points],
                     label=f"Confined, Rel_Likelihood={rel_likelihood_confined:.2e}")
        plt.semilogx(T[0:n_points], pred_hop[0:n_points],
                     label=f"Hop, Rel_Likelihood={rel_likelihood_hop:.2e}")
        plt.axvspan(T[0], T[n_points], alpha=0.25,
                    color='gray', label="Fitted data")
        plt.xlabel("Time [step]")
        plt.ylabel("Normalized ADC")
        plt.title("Diffusion Category: {}".format(model))
        plt.legend()
        plt.show()

    def plot_sd_analysis_results(self):
        """Plot the SD analysis results.

        Raises
        ------
        ValueError
            Track has not been analyzed using SD analyis yet.
        """
        if self.get_sd_analysis_results()["analyzed"] == False:
            raise ValueError(
                "Track has not been analyzed using sd_analysis yet!")

        J = self.get_sd_analysis_results()["J"]

        dt = self.__t[1] - self.__t[0]
        T = J * dt

        results = self.get_sd_analysis_results()["results"]

        r_brownian = results["brownian"]["params"]
        r_confined = results["confined"]["params"]
        r_hop = results["hop"]["params"]

        rel_likelihood_brownian = results["brownian"]["rel_likelihood"]
        rel_likelihood_confined = results["confined"]["rel_likelihood"]
        rel_likelihood_hop = results["hop"]["rel_likelihood"]

        n_points = results["n_points"]
        R = results["R"]

        Dapp = self.get_sd_analysis_results()["Dapp"]
        model = self.get_sd_analysis_results()["model"]

        # Define the models to fit the Dapp
        def model_brownian(t, D, delta): return D + \
            delta**2 / (2 * t * (1 - 2*R*dt/t))
        def model_confined(t, D_micro, delta, tau): return D_micro * (tau/t) * \
            (1 - np.exp(-tau/t)) + delta ** 2 / (2 * t * (1 - 2 * R * dt / t))

        def model_hop(t, D_macro, D_micro, delta, tau): return D_macro + D_micro * \
            (tau/t) * (1 - np.exp(-tau/t)) + \
            delta ** 2 / (2 * t * (1 - 2 * R * dt / t))

        pred_brownian = model_brownian(T, *r_brownian)
        pred_confined = model_confined(T, *r_confined)
        pred_hop = model_hop(T, *r_hop)

        plt.semilogx(T, Dapp, label="Data", marker="o")
        plt.semilogx(T[0:n_points], pred_brownian[0:n_points],
                     label=f"Brownian, Rel_Likelihood={rel_likelihood_brownian:.2e}")
        plt.semilogx(T[0:n_points], pred_confined[0:n_points],
                     label=f"Confined, Rel_Likelihood={rel_likelihood_confined:.2e}")
        plt.semilogx(T[0:n_points], pred_hop[0:n_points],
                     label=f"Hop, Rel_Likelihood={rel_likelihood_hop:.2e}")
        plt.axvspan(T[0], T[n_points], alpha=0.25,
                    color='gray', label="Fitted data")
        plt.xlabel("Time [step]")
        plt.ylabel("Normalized ADC")
        plt.title("Diffusion Category: {}".format(model))
        plt.legend()
        plt.show()

    def plot_trajectory(self, cmap='plasma'):
        from matplotlib.collections import LineCollection
        from matplotlib.ticker import FuncFormatter
        from matplotlib.cm import get_cmap
        cmap = get_cmap(cmap)
        plt.figure()
        ax = plt.gca()
        segs = []
        colors = []
        for i in range(1, self.__t.size):
            segs.append([(self.__x[i-1], self.__y[i-1]),
                         (self.__x[i], self.__y[i])])
            colors.append(
                cmap(self.__t[i] / (self.__t.max() - self.__t.min())))
        lc = LineCollection(segs, colors=colors)
        ax.axhline(self.__y[0], linewidth=0.5, color='black', zorder=-1)
        ax.axvline(self.__x[0], linewidth=0.5, color='black', zorder=-1)
        ax.add_collection(lc)
        ax.set_title("Trajectory")
        xspan = self.__x.max() - self.__x.min()
        yspan = self.__y.max() - self.__y.min()
        ax.set_xlim(self.__x.min() - 0.1 * xspan, self.__x.max() + 0.1 * xspan)
        ax.set_ylim(self.__y.min() - 0.1 * yspan, self.__y.max() + 0.1 * yspan)
        ax.set_aspect('equal', 'datalim')
        ax.xaxis.set_major_formatter(
            FuncFormatter(lambda x, pos: "%d" % int(x * 1e9)))
        ax.yaxis.set_major_formatter(
            FuncFormatter(lambda x, pos: "%d" % int(x * 1e9)))
        ax.set_xlabel("x (nm)")
        ax.set_ylabel("y (nm)")
        plt.show()

    def get_x(self):
        """Return x coordinates of trajectory."""
        return self.__x

    def get_y(self):
        """Return y coordinates of trajectory."""
        return self.__y
=======
def classicalMSDAnalysis(tracks: list, fractionFitPoints: float=0.25, nFitPoints: int=None, dt: float=1.0, useNormalization=True, linearPlot=False):
    n_tracks = len(tracks)
>>>>>>> 8d1ef96d

    def get_t(self):
        """Return time coordinates of trajectory."""
        return self.__t

    def get_trajectory(self):
        return {"t": self.__t.tolist(), "x": self.__x.tolist(), "y": self.__y.tolist()}

    def is_msd_calculated(self):
        """Returns True if the MSD of this track has already been calculated."""
        return self.__msd is not None

    def get_msd(self):
        """Returns the MSD values of the track."""
        return self.__msd

    def calculate_sd_at(self, j: int):
        """Squared displacement calculation for single time point
        Parameters
        ----------
        j: int
            Index of timepoint in 2D track

        Returns
        -------
        SD: ndarray
            Squared displacements at timepoint j sorted
            from smallest to largest value
        """
        length_array = self.__x.size  # Length of the track

        pos_x = np.array(self.__x)
        pos_y = np.array(self.__y)

        idx_0 = np.arange(0, length_array-j-1, 1)
        idx_t = idx_0 + j

        SD = (pos_x[idx_t] - pos_x[idx_0])**2 + \
            (pos_y[idx_t] - pos_y[idx_0])**2

        SD.sort()

        return SD

    def normalized(self):
        """Normalize the track.
        Returns
        -------
        Instance of NormalizedTrack containing the normalized track data.
        """
        if self.__class__ == NormalizedTrack:
            warnings.warn(
                "Track is already an instance of NormalizedTrack. This will do nothing.")

        x = self.__x
        y = self.__y
        t = self.__t

        # Getting the span of the diffusion.
        xmin = x.min()
        xmax = x.max()
        ymin = y.min()
        ymax = y.max()
        tmin = t.min()
        tmax = t.max()

        # Normalizing the coordinates
        xy_min = min([xmin, ymin])
        xy_max = min([xmax, ymax])
        x = (x - xy_min) / (xy_max - xy_min)
        y = (y - xy_min) / (xy_max - xy_min)
        t = (t - tmin) / (tmax - tmin)

        # Create normalized Track object
        return NormalizedTrack(x, y, t, xy_min, xy_max, tmin, tmax)

    def calculate_msd(self, N: int = None, numWorkers: int = None, chunksize: int = 100):
        """Calculates the mean squared displacement of the track.

        Parameters
        ----------
        N: int
            Maximum MSD length to consider (if none, will be computed from the track length)
        numWorkers: int
            Number or processes used for calculation. Defaults to number of system cores.
        chunksize: int
            Chunksize for process pool mapping. Small number might have negative performance impacts.
        """

        if N is None:
            N = self.__x.size

        MSD = np.zeros((N-3,))
        MSD_error = np.zeros((N-3,))
        pos_x = self.__x
        pos_y = self.__y

        if numWorkers == None:
            workers = os.cpu_count()
        else:
            workers = numWorkers

        if workers > 1:
            with ProcessPoolExecutor(max_workers=workers) as executor:
                i = range(1, N-2)
                results = list(tqdm.tqdm(executor.map(MSD_loop, i,
                                                      itertools.repeat(pos_y),
                                                      itertools.repeat(pos_x),
                                                      itertools.repeat(N),
                                                      chunksize=chunksize),
                                         total=len(i),
                                         desc="MSD calculation (workers: {})".format(workers)))
            i = 0
            for (MSD_i, MSD_error_i) in results:
                MSD[i] = MSD_i
                MSD_error[i] = MSD_error_i
                i += 1
        else:
            for i in tqdm.tqdm(range(1, N-2), desc="MSD calculation"):
                idx_0 = np.arange(1, N-i-1, 1)
                idx_t = idx_0 + i
                this_msd = (pos_x[idx_t] - pos_x[idx_0])**2 + \
                    (pos_y[idx_t] - pos_y[idx_0])**2

                MSD[i-1] = np.mean(this_msd)
                MSD_error[i-1] = np.std(this_msd) / np.sqrt(len(this_msd))

        self.__msd = MSD
        self.__msd_error = MSD_error

    def msd_analysis(self, fractionFitPoints: float = 0.25, nFitPoints: int = None, dt: float = 1.0, linearPlot=False, numWorkers: int = None, chunksize: int = 100):
        """ Classical Mean Squared Displacement Analysis for single track
        Parameters
        ----------
        fractionFitPoints: float
            Fraction of points to use for fitting if nFitPoints is not specified.
        nFitPoints: int
            Number of points to user for fitting. Will override fractionFitPoints.
        dt: float
            Timestep.
        linearPlot: bool
            Plot results on a liner scale instead of default logarithmic.
        numWorkers: int
            Number or processes used for calculation. Defaults to number of system cores.
        chunksize: int
            Chunksize for process pool mapping. Small number might have negative performance impacts.
        """

        # Calculate MSD if this has not been done yet.
        if self.__msd is None:
            self.calculate_msd(numWorkers=numWorkers, chunksize=chunksize)

        # Number time frames for this track
        N = self.__msd.size

        # Define the number of points to use for fitting
        if nFitPoints is None:
            n_points = int(fractionFitPoints * N)
        else:
            n_points = int(nFitPoints)

        # Asserting that the nFitPoints is valid
        assert n_points >= 2, f"nFitPoints={n_points} is not enough"
        if n_points > int(0.25 * N):
            warnings.warn(
                "Using too many points for the fit means including points which have higher measurment errors.")
            # Selecting more points than 25% should be possible, but not advised

        # This is the time array, as the fits will be MSD vs T
        T = np.linspace(1, N, N,  endpoint=True)

        # Definining the models used for the fit
<<<<<<< HEAD
        def model1(t, D, delta2): return 4 * D * t + 2 * delta2
        def model2(t, D, delta2, alpha): return 4 * D * t**alpha + 2 * delta2
=======
        model1 = lambda t, D, delta2: 4 * D * t + 2 * delta2
        model2 = lambda t, D, delta2, alpha: 4 * D * t**alpha + 2 * delta2
>>>>>>> 8d1ef96d

        # Fit the data to these 2 models using weighted least-squares fit
        # TODO: normalize the curves to make the fit easier to perform.
        reg1 = optimize.curve_fit(
            model1, T[0:n_points], self.__msd[0:n_points], sigma=self.__msd_error[0:n_points])
        # print(f"reg1 parameters: {reg1[0]}") # Debug
<<<<<<< HEAD
        reg2 = optimize.curve_fit(model2, T[0:n_points], self.__msd[0:n_points], [
                                  *reg1[0][0:2], 1.0], sigma=self.__msd_error[0:n_points])
=======
        reg2 = optimize.curve_fit(model2, T[0:n_points], this_msd[0:n_points], [*reg1[0][0:2], 1.0], sigma=this_msd_error[0:n_points])
>>>>>>> 8d1ef96d
        # reg2 = optimize.curve_fit(model2, T[0:n_points], this_msd[0:n_points], sigma=this_msd_error[0:n_points])
        # print(f"reg2 parameters: {reg2[0]}") #Debug

        # Compute BIC for both models
        m1 = model1(T, *reg1[0])
        m2 = model2(T, *reg2[0])
        bic1 = BIC(m1[0:n_points], self.__msd[0:n_points], 2, 1)
        bic2 = BIC(m2[0:n_points], self.__msd[0:n_points], 2, 1)
        # FIXME: numerical instabilities due to low position values. should normalize before analysis, and then report those adimentional values.

        # Relative Likelihood for each model
        rel_likelihood_1 = np.exp((bic1 - min([bic1, bic2])) * 0.5)
        rel_likelihood_2 = np.exp((bic2 - min([bic1, bic2])) * 0.5)

<<<<<<< HEAD
        self.__msd_analysis_results["analyzed"] = True
        self.__msd_analysis_results["results"] = {"model1": {"params": reg1[0], "BIC": bic1, "rel_likelihood": rel_likelihood_1},
                                                  "model2": {"params": reg2[0], "BIC": bic2, "rel_likelihood": rel_likelihood_2},
                                                  "n_points": n_points}

        return self.__msd_analysis_results

    def adc_analysis(self, R: float = 1/6, fractionFit=0.25, maxfev=1000, numWorkers=None, chunksize=100):
        print(fractionFit)
        """Revised analysis using the apparent diffusion coefficient
        Parameters
        ----------
        R: float
            Point scanning across the field of view.
        nFitPoints: int
            Number of points used for fitting. Defaults to 25 % of total points.
        maxfev: int
            maxfev used by Scipy fitting routine.
        categorize: bool
            categorize the track model after Dapp calculation
        """
        # Calculate MSD if this has not been done yet.
        if self.__msd is None:
            self.calculate_msd(numWorkers=numWorkers, chunksize=chunksize)

        dt = self.__t[1] - self.__t[0]

        N = self.__msd.size
=======
        # Plot the results
        if linearPlot:
            plt.plot(T, this_msd, label="Data")
        else:
            plt.semilogx(T, this_msd, label="Data")
        plt.plot(T[0:n_points], m1[0:n_points], label=f"Model1, Rel_Likelihood={rel_likelihood_1:.2e}")
        plt.plot(T[0:n_points], m2[0:n_points], label=f"Model2, Rel_Likelihood={rel_likelihood_2:.2e}")
        plt.axvspan(T[0], T[n_points], alpha=0.5, color='gray', label="Fitted data")
        plt.xlabel("Time")
        plt.ylabel("MSD")
        plt.legend()
        plt.show()



def adc_analysis(tracks: list, R: float=1/6, nFitPoints=None, useNormalization=True):
    """Revised analysis using the apparent diffusion coefficient
    Parameters
    ----------
    R: float
        Point scanning across the field of view.
    """
    # Calculate MSD for each track
    msd_list = []
    for track in tracks:
        # Normalize the track
        if useNormalization:
            track = normalize(track)
        msd_list.append([*MSD(track["x"], track["y"]), track["t"][1]-track["t"][0]])

    for this_msd, this_msd_error, dt in msd_list:
        # Number time frames for this track
        N = len(this_msd)
>>>>>>> 8d1ef96d

        # Time coordinates
        # This is the time array, as the fits will be MSD vs T
        T = np.linspace(dt, dt*N, N, endpoint=True)

        # Compute  the time-dependent apparent diffusion coefficient.
        Dapp = self.__msd / (4 * T * (1 - 2*R*dt / T))

        model, results = self.__categorize(np.array(Dapp), np.arange(
            1, N+1), fractionFit=fractionFit, maxfev=maxfev)

        self.__adc_analysis_results["analyzed"] = True
        self.__adc_analysis_results["Dapp"] = np.array(Dapp)
        self.__adc_analysis_results["model"] = model
        self.__adc_analysis_results["results"] = results

        return self.__adc_analysis_results

    def sd_analysis(self, display_fit: bool = False, binsize_nm: float = 10.0,
                    J: list = [1, 2, 3, 4, 5, 6, 7, 8, 9, 10, 15, 20, 25, 30, 35, 40, 45, 50, 60, 70, 80, 90, 100], fractionFit: float = 0.25, maxfev=1000):
        """Squared Displacement Analysis strategy to obtain apparent diffusion coefficient.
        Parameters
        ----------
        dt: float
            timestep
        display_fit: bool
            display fit for every timepoint
        binsize_nm: float
            binsize in nm
        J: list
            list of timepoints to consider
        categorize: bool
            categorize the track model after Dapp calculation
        """
        # Convert binsize to m
        binsize = binsize_nm * 1e-9

        dt = self.__t[1] - self.__t[0]

        # We define a list of timepoints at which to calculate the distribution
        # can be more, I don't think less.

        # Perform the analysis for a single track
        dapp_list = []
        for j in tqdm.tqdm(J, desc="SD analysis for single track"):
            # Calculate the SD
            sd = self.calculate_sd_at(j)

            t_lag = j * dt

            x_fit = np.sqrt(sd)
            # Calculate bins, x_fit is already sorted
            max_x = x_fit[-1]
            min_x = x_fit[0]
            num_bins = int(np.ceil((max_x - min_x) / binsize))
            hist_SD, bins = np.histogram(x_fit, bins=num_bins, density=True)
            bin_mids = (bins[1:] + bins[:-1]) / 2.0
            # Fit Rayleigh PDF to histogram. The bin size gives a good order-of-maginutde approximation
            # for the initial guess of sigma
            popt, pcov = optimize.curve_fit(
                rayleighPDF, bin_mids, hist_SD, p0=(max_x-min_x))
            if display_fit:
                # Plot binned data
                plt.bar(bins[:-1], hist_SD, width=(bins[1] - bins[0]),
                        align='edge', alpha=0.5, label="Data")
                plt.gca().set_xlim(0, 4.0e-7)
                # Plot the fit
                eval_x = np.linspace(bins[0], bins[-1], 100)
                plt.plot(eval_x, rayleighPDF(
                    eval_x, popt[0]), label="Rayleigh Fit")
                plt.legend()
                plt.title("$n = {}$".format(j))
                plt.show()

            sigma = popt[0]
            dapp = sigma**2 / (2 * t_lag)
            dapp_list.append(dapp)

        model, results = self.__categorize(np.array(dapp_list), np.array(
            J), fractionFit=fractionFit, maxfev=maxfev)

        self.__sd_analysis_results["analyzed"] = True
        self.__sd_analysis_results["Dapp"] = np.array(dapp_list)
        self.__sd_analysis_results["J"] = np.array(J)
        self.__sd_analysis_results["model"] = model
        self.__sd_analysis_results["results"] = results

    def __categorize(self, Dapp, J, R: float = 1/6, fractionFit: float = 0.25, maxfev=1000):
        if fractionFit > 0.25:
            warnings.warn(
                "Using too many points for the fit means including points which have higher measurment errors.")

        dt = self.__t[1] - self.__t[0]
        T = J * dt

        n_points = np.argmax(J > fractionFit * J[-1])
        # Define the models to fit the Dapp
        def model_brownian(t, D, delta): return D + \
            delta**2 / (2 * t * (1 - 2*R*dt/t))
        def model_confined(t, D_micro, delta, tau): return D_micro * (tau/t) * \
            (1 - np.exp(-tau/t)) + delta ** 2 / (2 * t * (1 - 2 * R * dt / t))

        def model_hop(t, D_macro, D_micro, delta, tau): return D_macro + D_micro * \
            (tau/t) * (1 - np.exp(-tau/t)) + \
            delta ** 2 / (2 * t * (1 - 2 * R * dt / t))

        # Perform fits.
        if self.is_msd_calculated():
            error = self.__msd_error[J[0:n_points]]
        else:
            error = None

        r_brownian = optimize.curve_fit(
            model_brownian, T[0:n_points], Dapp[0:n_points], sigma=error, maxfev=maxfev)
        r_confined = optimize.curve_fit(
            model_confined, T[0:n_points], Dapp[0:n_points], sigma=error, maxfev=maxfev)
        r_hop = optimize.curve_fit(
            model_hop, T[0:n_points], Dapp[0:n_points], sigma=error, maxfev=maxfev)

        # Compute BIC for each model.
        pred_brownian = model_brownian(T, *r_brownian[0])
        pred_confined = model_confined(T, *r_confined[0])
        pred_hop = model_hop(T, *r_hop[0])
        bic_brownian = BIC(
            pred_brownian[0:n_points], Dapp[0:n_points], len(r_brownian[0]), 1)
        bic_confined = BIC(
            pred_confined[0:n_points], Dapp[0:n_points], len(r_confined[0]), 1)
        bic_hop = BIC(pred_hop[0:n_points], Dapp[0:n_points], len(r_hop[0]), 1)
        bic_min = min([bic_brownian, bic_confined, bic_hop])
        if bic_min == bic_brownian:
            category = "brownian"
        elif bic_min == bic_confined:
            category = "confined"
        elif bic_min == bic_hop:
            category = "hop"
        else:
            category = "unknown"

        # Calculate the relative likelihood for each model
        rel_likelihood_brownian = np.exp((bic_brownian - bic_min) * 0.5)
        rel_likelihood_confined = np.exp((bic_confined - bic_min) * 0.5)
        rel_likelihood_hop = np.exp((bic_hop - bic_min) * 0.5)

        return category, {"brownian": {"params": r_brownian[0], "bic": bic_brownian, "rel_likelihood": rel_likelihood_brownian},
                          "confined": {"params": r_confined[0], "bic": bic_confined, "rel_likelihood": rel_likelihood_confined},
                          "hop": {"params": r_hop[0], "bic": bic_hop, "rel_likelihood": rel_likelihood_hop}, "n_points": n_points, "R": R}


class NormalizedTrack(Track):
    """A track with normalized coordinates and additional information about the normalization."""

<<<<<<< HEAD
    def __init__(self, x=None, y=None, t=None, xy_min=None, xy_max=None, tmin=None, tmax=None):
        Track.__init__(self, x, y, t)
        self.__xy_min = xy_min
        self.__xy_max = xy_max
        self.__tmin = tmin
        self.__tmax = tmax


def MSD_loop(i, pos_x, pos_y, N):
    idx_0 = np.arange(1, N-i-1, 1)
    idx_t = idx_0 + i
    this_msd = (pos_x[idx_t] - pos_x[idx_0])**2 + \
        (pos_y[idx_t] - pos_y[idx_0])**2

    MSD = np.mean(this_msd)
    MSD_error = np.std(this_msd) / np.sqrt(len(this_msd))

    return MSD, MSD_error


def rayleighPDF(x, sigma):
    return x / sigma**2 * np.exp(- x**2 / (2 * sigma**2))


def BIC(pred: list, target: list, k: int, n: int):
    """Bayesian Information Criterion
    Parameters
    ----------
    pred: list
        Model prediction
    target: list
        Model targe

    k: int
        Number of free parameters in the fit
    n: int
        Number of data points used to fit the model
    Returns
    -------
    bic : float
        Bayesian Information Criterion
    """
    # Compute RSS
    RSS = np.sum((np.array(pred) - np.array(target)) ** 2)
    bic = k * np.log(n) + n * np.log(RSS / n)
    return bic
=======
def squaredDisplacementAnalysis(tracks: list, dt: float=1.0, display_fit: bool=False, binsize_nm: float = 10.0,
                                J: list=[1,2,3,4,5,6,7,8,9,10,15,20,25,30,35,40,45,50,60,70,80,90,100]):
    """Squared Displacement Analysis strategy to obtain apparent diffusion coefficient.
    Parameters
    ----------
    tracks: list
        list of tracks to be analysed
    dt: float
        timestep
    display_fit: bool
        display fit for every timepoint
    binsize_nm: float
        binsize in nm
    J: list
        list of timepoints to consider
    """
    rayleigh_pdf = lambda x, sigma: x / sigma**2 * np.exp(- x**2 / (2 * sigma**2))
    # Convert binsize to m
    binsize = binsize_nm * 1e-9

    # We define a list of timepoints at which to calculate the distribution
     # can be more, I don't think less.

    i = 0
    for track in tracks:
        i += 1
        # Perform the analysis for a single track
        dapp_list = []
        for j in tqdm.tqdm(J, desc="SD analysis for track {}/{}".format(i, len(tracks))):
            # Calculate the SD
            x = np.array(track["x"])
            y = np.array(track["y"])
            sd = SD(x, y, j)
            
            t_lag = j * dt

            x_fit = np.sqrt(sd)
            # Calculate bins, x_fit is already sorted
            max_x = x_fit[-1]
            min_x = x_fit[0]
            num_bins = int(np.ceil((max_x - min_x) / binsize))
            hist_SD, bins = np.histogram(x_fit, bins=num_bins, density=True)
            bin_mids = (bins[1:] + bins[:-1]) / 2.0
            # Fit Rayleigh PDF to histogram. The bin size gives a good order-of-maginutde approximation
            # for the initial guess of sigma
            popt, pcov = optimize.curve_fit(rayleigh_pdf, bin_mids, hist_SD, p0=binsize)

            if display_fit:
                # Plot binned data
                plt.bar(bins[:-1], hist_SD, width=(bins[1] - bins[0]), align='edge', alpha=0.5, label="Data")
                plt.gca().set_xlim(0, 4.0e-7)
                # Plot the fit
                eval_x = np.linspace(bins[0], bins[-1], 100)
                plt.plot(eval_x, rayleigh_pdf(eval_x, popt[0]), label="Rayleigh Fit")
                plt.legend()
                plt.title("$n = {}$".format(j))
                plt.show()
            
            sigma = popt[0]
            dapp = sigma**2 / (2 * t_lag)
            dapp_list.append(dapp)
            
        plt.semilogx(np.array(J) * dt, dapp_list); 
        plt.xlabel("Time")
        plt.ylabel("Estimated $D_{app}$")
        plt.show()
>>>>>>> 8d1ef96d
<|MERGE_RESOLUTION|>--- conflicted
+++ resolved
@@ -18,90 +18,6 @@
 class ListOfTracks:
     """Create an object that can hold multiple tracks and analyze them in bulk.
 
-<<<<<<< HEAD
-=======
-def normalize(track):
-    x = np.array(track["x"])
-    y = np.array(track["y"])
-    t = np.array(track["t"])
-
-    # Getting the span of the diffusion.
-    xmin = x.min(); xmax = x.max()
-    ymin = y.min(); ymax = y.max()
-    tmin = t.min(); tmax = t.max()
-
-    # Normalizing the coordinates
-    xy_min = min([xmin, ymin])
-    xy_max = min([xmax, ymax])
-    x = (x - xy_min) / (xy_max - xy_min)
-    y = (y - xy_min) / (xy_max - xy_min)
-    t = (t - tmin) / (tmax - tmin)
-
-    # Update the track
-    track["x"] = list(x)
-    track["y"] = list(y)
-    track["t"] = list(t)
-    track["xy_min"] = xy_min
-    track["xy_max"] = xy_max
-    track["tmin"] = tmin
-    track["tmax"] = tmax
-
-
-    # # Smallest time interval
-    # dt = np.abs(np.diff(t)).min()
-    #
-    # # Smallest x and y distances
-    # dx = np.abs(np.diff(x)).min()
-    # dy = np.abs(np.diff(y)).min()
-    # dxy = min([dx, dy])
-    #
-    # track["dt"] = dt
-    # track["dxy"] = dxy
-    #
-    # # Normalize the track
-    # track["x"] = list(np.array(x) / dx)
-    # track["y"] = list(np.array(y) / dy)
-    # track["t"] = list(np.array(t) / dt)
-
-
-    return track
-
-def SD(x, y, j):
-    """Squared displacement calculation for single time point
-    Parameters
-    ----------
-    x: list or ndarray
-        X coordinates of a 2D track
-    y: list or ndarray
-        Y coordinates of a 2D track
-    j: int
-        Index of timepoint in 2D track
-
-    Returns
-    -------
-    SD: ndarray
-        Squared displacements at timepoint j sorted
-        from smallest to largest value
-    """
-
-    length_array = len(x) # Length of the track
-
-    pos_x = np.array(x)
-    pos_y = np.array(y)
-
-    idx_0 = np.arange(0, length_array-j-1, 1)
-    idx_t = idx_0 + j
-
-    SD = (pos_x[idx_t] - pos_x[idx_0])**2 + (pos_y[idx_t] - pos_y[idx_0])**2
-
-    SD.sort()
-
-    return SD
-
-
-def MSD(x, y, N: int=None):
-    """Mean squared displacement calculation
->>>>>>> 8d1ef96d
     Parameters
     ----------
     tracks : list
@@ -332,7 +248,6 @@
         time coordinates of trajectory.
     """
 
-<<<<<<< HEAD
     def __init__(self, x=None, y=None, t=None):
         self.__x = np.array(x, dtype=float)
         self.__y = np.array(y, dtype=float)
@@ -656,10 +571,6 @@
     def get_y(self):
         """Return y coordinates of trajectory."""
         return self.__y
-=======
-def classicalMSDAnalysis(tracks: list, fractionFitPoints: float=0.25, nFitPoints: int=None, dt: float=1.0, useNormalization=True, linearPlot=False):
-    n_tracks = len(tracks)
->>>>>>> 8d1ef96d
 
     def get_t(self):
         """Return time coordinates of trajectory."""
@@ -832,25 +743,16 @@
         T = np.linspace(1, N, N,  endpoint=True)
 
         # Definining the models used for the fit
-<<<<<<< HEAD
         def model1(t, D, delta2): return 4 * D * t + 2 * delta2
         def model2(t, D, delta2, alpha): return 4 * D * t**alpha + 2 * delta2
-=======
-        model1 = lambda t, D, delta2: 4 * D * t + 2 * delta2
-        model2 = lambda t, D, delta2, alpha: 4 * D * t**alpha + 2 * delta2
->>>>>>> 8d1ef96d
 
         # Fit the data to these 2 models using weighted least-squares fit
         # TODO: normalize the curves to make the fit easier to perform.
         reg1 = optimize.curve_fit(
             model1, T[0:n_points], self.__msd[0:n_points], sigma=self.__msd_error[0:n_points])
         # print(f"reg1 parameters: {reg1[0]}") # Debug
-<<<<<<< HEAD
         reg2 = optimize.curve_fit(model2, T[0:n_points], self.__msd[0:n_points], [
                                   *reg1[0][0:2], 1.0], sigma=self.__msd_error[0:n_points])
-=======
-        reg2 = optimize.curve_fit(model2, T[0:n_points], this_msd[0:n_points], [*reg1[0][0:2], 1.0], sigma=this_msd_error[0:n_points])
->>>>>>> 8d1ef96d
         # reg2 = optimize.curve_fit(model2, T[0:n_points], this_msd[0:n_points], sigma=this_msd_error[0:n_points])
         # print(f"reg2 parameters: {reg2[0]}") #Debug
 
@@ -865,7 +767,6 @@
         rel_likelihood_1 = np.exp((bic1 - min([bic1, bic2])) * 0.5)
         rel_likelihood_2 = np.exp((bic2 - min([bic1, bic2])) * 0.5)
 
-<<<<<<< HEAD
         self.__msd_analysis_results["analyzed"] = True
         self.__msd_analysis_results["results"] = {"model1": {"params": reg1[0], "BIC": bic1, "rel_likelihood": rel_likelihood_1},
                                                   "model2": {"params": reg2[0], "BIC": bic2, "rel_likelihood": rel_likelihood_2},
@@ -894,41 +795,6 @@
         dt = self.__t[1] - self.__t[0]
 
         N = self.__msd.size
-=======
-        # Plot the results
-        if linearPlot:
-            plt.plot(T, this_msd, label="Data")
-        else:
-            plt.semilogx(T, this_msd, label="Data")
-        plt.plot(T[0:n_points], m1[0:n_points], label=f"Model1, Rel_Likelihood={rel_likelihood_1:.2e}")
-        plt.plot(T[0:n_points], m2[0:n_points], label=f"Model2, Rel_Likelihood={rel_likelihood_2:.2e}")
-        plt.axvspan(T[0], T[n_points], alpha=0.5, color='gray', label="Fitted data")
-        plt.xlabel("Time")
-        plt.ylabel("MSD")
-        plt.legend()
-        plt.show()
-
-
-
-def adc_analysis(tracks: list, R: float=1/6, nFitPoints=None, useNormalization=True):
-    """Revised analysis using the apparent diffusion coefficient
-    Parameters
-    ----------
-    R: float
-        Point scanning across the field of view.
-    """
-    # Calculate MSD for each track
-    msd_list = []
-    for track in tracks:
-        # Normalize the track
-        if useNormalization:
-            track = normalize(track)
-        msd_list.append([*MSD(track["x"], track["y"]), track["t"][1]-track["t"][0]])
-
-    for this_msd, this_msd_error, dt in msd_list:
-        # Number time frames for this track
-        N = len(this_msd)
->>>>>>> 8d1ef96d
 
         # Time coordinates
         # This is the time array, as the fits will be MSD vs T
@@ -1080,7 +946,6 @@
 class NormalizedTrack(Track):
     """A track with normalized coordinates and additional information about the normalization."""
 
-<<<<<<< HEAD
     def __init__(self, x=None, y=None, t=None, xy_min=None, xy_max=None, tmin=None, tmax=None):
         Track.__init__(self, x, y, t)
         self.__xy_min = xy_min
@@ -1088,6 +953,8 @@
         self.__tmin = tmin
         self.__tmax = tmax
 
+    # We define a list of timepoints at which to calculate the distribution
+     # can be more, I don't think less.
 
 def MSD_loop(i, pos_x, pos_y, N):
     idx_0 = np.arange(1, N-i-1, 1)
@@ -1126,72 +993,4 @@
     # Compute RSS
     RSS = np.sum((np.array(pred) - np.array(target)) ** 2)
     bic = k * np.log(n) + n * np.log(RSS / n)
-    return bic
-=======
-def squaredDisplacementAnalysis(tracks: list, dt: float=1.0, display_fit: bool=False, binsize_nm: float = 10.0,
-                                J: list=[1,2,3,4,5,6,7,8,9,10,15,20,25,30,35,40,45,50,60,70,80,90,100]):
-    """Squared Displacement Analysis strategy to obtain apparent diffusion coefficient.
-    Parameters
-    ----------
-    tracks: list
-        list of tracks to be analysed
-    dt: float
-        timestep
-    display_fit: bool
-        display fit for every timepoint
-    binsize_nm: float
-        binsize in nm
-    J: list
-        list of timepoints to consider
-    """
-    rayleigh_pdf = lambda x, sigma: x / sigma**2 * np.exp(- x**2 / (2 * sigma**2))
-    # Convert binsize to m
-    binsize = binsize_nm * 1e-9
-
-    # We define a list of timepoints at which to calculate the distribution
-     # can be more, I don't think less.
-
-    i = 0
-    for track in tracks:
-        i += 1
-        # Perform the analysis for a single track
-        dapp_list = []
-        for j in tqdm.tqdm(J, desc="SD analysis for track {}/{}".format(i, len(tracks))):
-            # Calculate the SD
-            x = np.array(track["x"])
-            y = np.array(track["y"])
-            sd = SD(x, y, j)
-            
-            t_lag = j * dt
-
-            x_fit = np.sqrt(sd)
-            # Calculate bins, x_fit is already sorted
-            max_x = x_fit[-1]
-            min_x = x_fit[0]
-            num_bins = int(np.ceil((max_x - min_x) / binsize))
-            hist_SD, bins = np.histogram(x_fit, bins=num_bins, density=True)
-            bin_mids = (bins[1:] + bins[:-1]) / 2.0
-            # Fit Rayleigh PDF to histogram. The bin size gives a good order-of-maginutde approximation
-            # for the initial guess of sigma
-            popt, pcov = optimize.curve_fit(rayleigh_pdf, bin_mids, hist_SD, p0=binsize)
-
-            if display_fit:
-                # Plot binned data
-                plt.bar(bins[:-1], hist_SD, width=(bins[1] - bins[0]), align='edge', alpha=0.5, label="Data")
-                plt.gca().set_xlim(0, 4.0e-7)
-                # Plot the fit
-                eval_x = np.linspace(bins[0], bins[-1], 100)
-                plt.plot(eval_x, rayleigh_pdf(eval_x, popt[0]), label="Rayleigh Fit")
-                plt.legend()
-                plt.title("$n = {}$".format(j))
-                plt.show()
-            
-            sigma = popt[0]
-            dapp = sigma**2 / (2 * t_lag)
-            dapp_list.append(dapp)
-            
-        plt.semilogx(np.array(J) * dt, dapp_list); 
-        plt.xlabel("Time")
-        plt.ylabel("Estimated $D_{app}$")
-        plt.show()
->>>>>>> 8d1ef96d
+    return bic